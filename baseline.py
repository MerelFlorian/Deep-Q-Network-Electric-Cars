--- conflicted
+++ resolved
@@ -10,11 +10,7 @@
 from data.data_vis import visualize_bat, plot_revenue
 
 # Constants
-<<<<<<< HEAD
 NUM_EPISODES = 1  # Define the number of episodes for training
-=======
-NUM_EPISODES = 1  # Define the number of episodes for validating
->>>>>>> e12c7046
 
 def validate_agent(env: Env, agent: Type[QLearningAgent or BuyLowSellHigh or EMA], rl = False) -> None:
     """ Function to validate the agent on a validation set.
@@ -113,19 +109,12 @@
     if sys.argv[1] == 'qlearning':
         return qlearning(), True, 'Q-learning'
     elif sys.argv[1] == 'blsh':
-<<<<<<< HEAD
-        return buylowsellhigh(env), False, 'BLSH'
-    else:
-        return ema(env), False, 'EMA'
-
-=======
         return buylowsellhigh(env), False
     elif sys.argv[1] == 'ema':
         return ema(env), False
     else: 
         return "all", True
         
->>>>>>> e12c7046
 # Initialize the environment
 env = ElectricCarEnv()
 # Initialize the agent
@@ -155,12 +144,7 @@
 else:
     test_performance, log_env = validate_agent(env, test_agent, rl)
 
-<<<<<<< HEAD
 # Visualize the battery level
 visualize_bat(log_env, algorithm)
-=======
-    # Visualize the battery level
-    visualize_bat(log_env)
->>>>>>> e12c7046
 
     print(f"Average reward on validation set: {test_performance}")