--- conflicted
+++ resolved
@@ -59,11 +59,7 @@
         
         # From 8AM to 6PM, unavailable cars can't be charged
         if not (8 <= self.time_of_day <= 18 and not self.car_available):
-<<<<<<< HEAD
             energy_change = -(action / self.efficiency if action > 0 else action)
-=======
-            energy_change = action / self.efficiency if action > 0 else action
->>>>>>> af8f1eb2
             # Update the battery level based on the action and efficiency
             self.battery_level = min(max(self.battery_level + energy_change, 0), self.max_battery)
 
