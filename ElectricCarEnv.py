import gym
from typing import Tuple
import numpy as np
import pandas as pd
from gym import spaces

class ElectricCarEnv(gym.Env):
    """ Implements the gym interface for the electric car trading problem.
    """
    def __init__(self) -> None:
        """ Initializes the environment.
        """
        super(ElectricCarEnv, self).__init__()

        # Constants:
        # Battery capacity in kWh
        self.max_battery = 50
        # Minimum required battery level in kWh
        self.min_required_battery = 20
        # Efficiency of the battery for charging/discharging
        self.efficiency = 0.9
        # Maximum charging/discharging power in kW
        self.max_power = 25

        # State space: [current battery level, time of day, car availability]
        self.observation_space = spaces.Box(low=np.array([0, 0, 0]), high=np.array([self.max_battery, 24, 1]), dtype=np.float32)

        # Action space: amount of electricity to buy or sell (negative for selling)
        self.action_space = spaces.Box(low=-self.max_power, high=self.max_power, dtype=np.float32)

        # Load electricity price data
<<<<<<< HEAD
        self.data = pd.read_csv('data/trai_clean.csv')
=======
        self.data = pd.read_csv('data/train_clean.csv')
>>>>>>> b4cb9fab

        # Initialize the state
        self.current_step = 0
        self.time_of_day = 1

    def step(self, action: float) -> Tuple[np.array, float, bool, dict]:
        """ Implements the step function for the environment.

        Args:
            action (float): The amount of electricity to buy or sell (negative for selling)

        Returns:
            Tuple[np.array, float, bool, dict]: The next state, the reward, whether the episode is done, and additional information
        """
        # Update the time
        self.time_of_day += 1
        # Update the current step
        self.current_step += 1
        # Check if the day is over
        if self.time_of_day > 24:
            # Reset the time of day to 1AM
            self.time_of_day = 1
            # Randomly decide if the car is available for the new day
            self.car_available = np.random.choice([True, False])
        
        # From 8AM to 6PM, unavailable cars can't be charged
        if not (8 <= self.time_of_day <= 18 and not self.car_available):
            # Update the battery level based on the action and efficiency
            energy_change = action * self.efficiency
            self.battery_level = min(max(self.battery_level + energy_change, 0), self.max_battery)

            # Calculate reward (profit from buying/selling electricity)
            price = self.get_current_price()
            reward = action * price if action > 0 else action * price / self.efficiency

        # After the car returns from 8AM-6PM, the battery level decreases by 20 kWh
        if self.time_of_day == 19 and not self.car_available:
            if not self.car_available:
                self.battery_level = max(self.battery_level - 20, self.min_required_battery)

        # Check if the battery level is below the minimum required at 7 am
        if self.time_of_day == 7 and self.battery_level < self.min_required_battery:
            # Decrease the reward by the cost of charging the battery to the minimum required
            self.reward -= (self.min_required_battery - self.battery_level) * price / 0.9
            self.battery_level = self.min_required_battery

        # Update the state
        self.state = [self.battery_level, self.time_of_day, self.car_available]

        # Check if the episode is done
        done = self.current_step == len(self.price_data)

        return np.array(self.state), reward, done, {}

    def reset(self) -> None:
        """ Resets the environment.
        """
        # Start with a minimum battery level
        self.battery_level = self.min_required_battery
        # Reset the time of day and current step
        self.time_of_day = 1
        self.current_step = 0
        # Generate a random two-day availability schedule
        self.car_available = self.two_day_availability()
        # Initialize the state
        self.state = [self.battery_level, self.time_of_day, self.car_available]

        return np.array(self.state)

    def get_current_price(self) -> float:
        """ Returns the current electricity price.
        """
        return self.data.iloc[self.current_step]["H" + str(self.time_of_day)]<|MERGE_RESOLUTION|>--- conflicted
+++ resolved
@@ -29,11 +29,7 @@
         self.action_space = spaces.Box(low=-self.max_power, high=self.max_power, dtype=np.float32)
 
         # Load electricity price data
-<<<<<<< HEAD
-        self.data = pd.read_csv('data/trai_clean.csv')
-=======
         self.data = pd.read_csv('data/train_clean.csv')
->>>>>>> b4cb9fab
 
         # Initialize the state
         self.current_step = 0
