import numpy as np
import random
from typing import Type, Tuple
import torch
import torch.nn as nn
import torch.optim as optim
import torch.nn.init as init
from collections import deque

class QLearningAgent:
    """
    Implements a simple tabular Q-learning agent for the electric car trading problem.
    """	
    def __init__(self, state_bins, action_bins, qtable_size, learning_rate=0.000001, discount_factor=0.05, epsilon=1, epsilon_decay=0.95, min_epsilon=0, max_battery=50, shape_weight = 1):
        self.state_bins = state_bins
        self.action_bins = action_bins
        self.max_battery = max_battery
        self.lr = learning_rate
        self.gamma = discount_factor
        self.epsilon = epsilon
        self.epsilon_decay = epsilon_decay
        self.min_epsilon = min_epsilon
        self.q_table = np.zeros(qtable_size)
        self.shape_weight = shape_weight
        self.buys = np.array([])
        self.sells = np.array([])
        self.buy_c = 0

    def discretize_state(self, state):
        """	
        Discretizes the state into a tuple of indices.
        """
        # Extract variables from state
        battery_level = state[0] * 25
        hour = state[2]
        price = state[1]

        # Discretize the state variables
        battery_idx = np.digitize(battery_level, self.state_bins[0]) - 1
        time_idx = np.digitize(hour, self.state_bins[1]) - 1
        # availability_idx = int(available)
        price_idx = np.digitize(price, self.state_bins[2]) - 1
        return battery_idx, time_idx, price_idx

    def discretize_action(self, action):
        """
        Discretizes the action into an index.
        """
        return np.digitize(action, self.action_bins) - 1

    def choose_action(self, state):
        """
        Chooses an action using epsilon-greedy.
        """
        # Ensure state is within valid range
        if not self.is_valid_state(state):
            return 0 
        
        # Choose random action with probability epsilon
        if np.random.random() < self.epsilon:
            return random.choice(self.action_bins)
        # Otherwise choose greedy action
        else:
            discretized_state = self.discretize_state(state)
            return self.action_bins[np.argmax(self.q_table[discretized_state])]

    def update(self, state, action, reward, next_state, last_price):
        """
        Updates the Q-table using Q-learning.
        """

        # Skip update if state is invalid
        if not self.is_valid_state(state) or not self.is_valid_state(next_state):
            return  
        
        # Discretize current state, next state, and action
        discretized_state = self.discretize_state(state)
        discretized_next_state = self.discretize_state(next_state)
        discretized_action = self.discretize_action(action)
        
        # Select best action for the next state
        best_next_action = np.argmax(self.q_table[discretized_next_state])

        # Reward shaping with increasing value
        shaped_reward = self.reward_shaping(state, next_state, action, last_price) * self.shape_weight
        
        # Calculate the TD target using the reward and Q-values of the next state, add reward shaping
        td_target = reward + shaped_reward + self.gamma * self.q_table[discretized_next_state + (best_next_action,)]
        
        # Calculate TD error
        td_error = td_target - self.q_table[discretized_state + (discretized_action,)]
        
        # Update Q-value using Q-learning update rule
        self.q_table[discretized_state + (discretized_action,)] += self.lr * td_error
        
    
    def update_epsilon(self):
        """Epsilon decay.

        Args:
            epsilon (_type_): The new epsilon value.
        """
        # Update epsilon value (exploration-exploitation tradeoff)
        self.epsilon = max(self.epsilon * self.epsilon_decay, self.min_epsilon)


    def is_valid_state(self, state):
        """"
        Checks if the state is valid.
        """
        # Get variables from state
        battery_level = state[0]
        hour = state[2]
        available = state[7]      
        # Implement logic to check if state is valid  
        return 0 <= battery_level <= self.max_battery and 1 <= hour <= 24 and 0 <= available <= 1
    
    def reward_shaping(self, state, next_state, action, last_price):
        """Shape the reward such that buying low and selling high is encouraged. 

        Args:
            state (list): The current state of the environment.
            next_state (list): The next state of the environment.
            action (float): The action taken at the current time step.

        Returns:
            float: The shaped reward.
        """
        # Initialize the shaped reward
        shaped_reward = 0

        # Get prices, time and features from states 
        current_price = state[1]
        current_time = state[2]
        next_price = next_state[1]
        ema_3 = state[8]
        ema_7 = state[9]

        buy_price = 0 if len(self.buys) == 0 else np.mean(self.buys)

        # If action is buying)
        if action > 0:
            # Compute the maximum amount of energy that can be bought
            max_buy = min(action, min(25,  (50 - state[0]) * 0.9)) / 25

            # If the agent buys between 3 am and 6 am 
            if 3 <= current_time <= 6:
                shaped_reward += 40
            # If the agent buys again but the price is 5% higher than the previous price
            if current_price > buy_price * 1.05:
                shaped_reward -= 10
            # If the agent buys more than the maximum amount of energy that can be bought
            if action > max_buy / 4.1:
                shaped_reward -= 10
            # If the agent buys between 1/8 and 1/2 of the maximum amount of energy that can be bought
            if action <= max_buy / 8.2:
                shaped_reward += 40
            # Save the buy price
<<<<<<< HEAD
            self.buys = np.append(self.buys, current_price)
=======
            self.buy_price = current_price
            # # If short EMA is less than long EMA, buying is encouraged
            # if ema_3 < ema_7:
            #     shaped_reward += 5
            # # If short EMA is less than long EMA, buying is discouraged
            # elif ema_3 > ema_7:
            #     shaped_reward -= 5
>>>>>>> 9851b88d
        # If action is selling
        elif action < 0:
            # Compute the maximum amount of energy that can be sold
            max_sell = max(action, -min(25, state[0] * 0.9)) / 25
            if 11 <= current_time <= 13 or 18 <= current_time <= 20:
                shaped_reward += 5
            # If the agent sells at twice a higher price than the buy price
<<<<<<< HEAD
            if buy_price and current_price >= 2 * buy_price:
                shaped_reward += 200
            # If the agent sells at a lower price than the buy price
            if buy_price and current_price < 2 * buy_price:
                shaped_reward -= 3 * buy_price / current_price
=======
            if current_price >= 2 * self.buy_price:
                shaped_reward += 20
            # If the agent sells at a higher price than the buy price
            if current_price < self.buy_price:
                shaped_reward -= 5
>>>>>>> 9851b88d
            # If the agent sells more than the maximum amount of energy that can be sold
            if action < max_sell:
                shaped_reward -= 10 
            # If short EMA is less than long EMA, selling is discouraged
            if ema_3 < ema_7:
                shaped_reward -= 5
            # if Long EMA is less than short EMA, selling is encouraged
            elif ema_3 > ema_7:
                shaped_reward += 10
            # Save the sell price
<<<<<<< HEAD
            self.buys = np.array([])
=======
            self.sell_price = current_price

>>>>>>> 9851b88d
        else:
            if (last_price < current_price < next_price) or (last_price > current_price > next_price):
                shaped_reward += 1
            if (last_price > current_price < next_price) or (last_price < current_price > next_price):
                shaped_reward -= 2
        return shaped_reward
        
class EMA:
  """Implements an exponential moving average cross strategy
  """
  def __init__(self, len_short: int, len_long: int, max_battery: int) -> None:
      """ Initialises the EMA strategy.

      Args:
          len_short (int): The length of the short EMA (in hours).
          len_long (int): The length of the long EMA (in hours).
          max_battery (int): The maximum battery capacity of the electric car.
      """
      # Constants
      self.len_short = len_short
      self.len_long = len_long
      self.max_battery = max_battery
      
      # Parameters
      self.sl_cross = 0
      self.ls_cross = 0
      self.short_ema = None
      self.long_ema = None
      self.short_ema_history = np.array([])
      self.long_ema_history = np.array([])
      self.action = None
  
  def calculate_ema(self, price: float, window: int, history: Type[np.ndarray]) -> Tuple[float, Type[np.ndarray]]:
      """ Calculates an EMA given a price value, the window span, the previous ema value, and a smoothing factor.

      Args:
          price (float): The price of the asset for the current time step.
          window (int): The window span of the EMA.
          history (Type[np.ndarray]): The history of the EMA.

      Returns:
          Tuple[float, Type[np.ndarray]]]: The EMA value and the updated history.
      """
      # If the history is empty, return the price
      if len(history) < 1:
          return price
      else:
          new = price * (2 / (window + 1)) + history[-1] * (1 - (2 / (window + 1)))
          return new

  def choose_action(self, state: list) -> float:
      """ Chooses an action for the current time step.

      Args:
          state (list): The current state of the environment.

      Returns:
          float: The action to take in terms of kW to buy or sell.
      """
      # Update the EMAs
      self.short_ema = self.calculate_ema(state[1], self.len_short, self.short_ema_history)
      self.long_ema = self.calculate_ema(state[1], self.len_long, self.long_ema_history)

      # Append the EMAs to the history
      self.short_ema_history = np.append(self.short_ema_history, self.short_ema)
      self.long_ema_history = np.append(self.long_ema_history, self.long_ema)
      # Choose the action
      # If the long EMA has not been calculated yet buy the max amount possible
      if len(self.long_ema_history) < self.len_long and state[2] == 4:
          self.action = (self.max_battery - state[0])
      # If the short EMA is below the long EMA, buy
      elif self.short_ema < self.long_ema and len(self.long_ema_history) >= self.len_long:
          self.ls_cross = 0
          self.sl_cross += 1
          if self.sl_cross >= 1 and 3 <= state[2] <= 6:
            self.action = (self.max_battery - state[0]) / 8.2
      # If the short EMA is above the long EMA, sell
      elif self.short_ema > self.long_ema and len(self.long_ema_history) >= self.len_long:
          self.sl_cross = 0
          self.ls_cross += 1
          if self.ls_cross >= 1:
              self.action = -state[0] / 2
      # Otherwise, do nothing
      else:
          self.action = 0
          
      return self.action

class BuyLowSellHigh:
  """Implements a buy low sell high strategy
  """
  def __init__(self, max_battery: int) -> None:
      """ Initialises the buy low sell high strategy.

      Args:
          max_battery (int): The maximum battery capacity of the electric car.
      """
      # Constants
      self.max_battery = max_battery

      # Parameters
      self.new_day = False
      self.action = None
      self.buy = None
      self.counter = 0
      self.s_counter = 0
  
  def choose_action(self, state: list) -> float:
      """ Chooses an action for the current time step.

      Args:
          price (float): The price of the asset for the current time step.

      Returns:
          float: The action to take in terms of kW to buy or sell.
      """
      # Reset the day boolean if it is a new day
      self.action = 0   

      # Buy in the morning between 3 and 6
      if 3 <= state[2] <= 6:
          # If it is a new day, buy one seventh of the max battery
          self.action += (self.max_battery - state[0]) / 8.2
          # Append the action to the history (price)
          self.buy = state[1]
      # Sell in the evening if the price is greater than  twice the buy price
      elif self.buy and state[1] >= 2 * self.buy: 
          # Check if car available
          if state[7]:
              # Add hour to counter
              self.counter += 1
              # If the counter is greater than 4, sell
              if self.counter > 4:
                  # Set action to sell
                  self.action = -state[0]
                  # If battery level is less than 25/0.9, reset the counter
                  if state[0] - (25 / 0.9) < 1:
                      self.counter = 0
          # If car not available, sell
          else:
              self.action = -state[0]
          
      return self.action
  
class QNetwork(nn.Module):
    """
    This class represents the linear neural network used in the DQN algorithm.
    """
    def __init__(self, state_size, action_size, activation_fn=torch.relu):
        super(QNetwork, self).__init__()
        self.fc1 = nn.Linear(state_size, 256)
        self.fc2 = nn.Linear(256, 128)
        self.fc3 = nn.Linear(128, 64)
        self.fc4 = nn.Linear(64, 32)
        self.fc5 = nn.Linear(32, action_size)
        self.activation_fn = activation_fn

        # Apply He initialization
        init.kaiming_normal_(self.fc1.weight, mode='fan_in', nonlinearity=activation_fn.__name__)
        init.kaiming_normal_(self.fc2.weight, mode='fan_in', nonlinearity=activation_fn.__name__)
        init.kaiming_normal_(self.fc3.weight, mode='fan_in', nonlinearity=activation_fn.__name__)
        init.kaiming_normal_(self.fc4.weight, mode='fan_in', nonlinearity=activation_fn.__name__)
        init.kaiming_normal_(self.fc5.weight, mode='fan_in', nonlinearity='linear')

    def forward(self, state):
        """
        This function computes the forward pass of the neural network.
        """
        x = self.activation_fn(self.fc1(state))
        x = self.activation_fn(self.fc2(x))
        x = self.activation_fn(self.fc3(x))
        x = self.activation_fn(self.fc4(x))
        return self.fc5(x)

class DQNAgent_Linear:
    """
    This class represents the DQN agent.
    """
    def __init__(self, state_size, action_size, learning_rate=0.0001, gamma=0.95, activation_fn=torch.relu):
        self.state_size = state_size
        self.action_size = action_size
        self.memory = deque(maxlen=1000)
        self.gamma = gamma  # discount factor
        self.learning_rate = learning_rate
        self.model = QNetwork(state_size, action_size, activation_fn)
        self.target_model = QNetwork(state_size, action_size, activation_fn)
        
        self.optimizer = optim.Adam(self.model.parameters(), lr=self.learning_rate)
        self.epsilon = 1.0  # exploration rate
        self.epsilon_min = 0.01
        self.epsilon_decay = 0.995
        self.replay_size = 24
    
        self.train_step_counter = 0  # Counter to track training steps
        self.update_target_counter = 0  # Counter to track steps for updating target network


    def remember(self, state, action, action_index, reward, next_state, done):
        """
        Function to store a transition in memory.
        """
        self.memory.append((state, action, action_index, reward, next_state, done))

    def choose_action(self, state):
        """Returns actions for given sequence of states as per current policy."""
        
        # Discretize the action space into action_size steps
        action_values = np.linspace(-1, 1, self.action_size)

        # Convert state to Tensor if it's not already one
        if not isinstance(state, torch.Tensor):
            state = torch.tensor(state, dtype=torch.float32).unsqueeze(0)  # Add batch dimension

        if np.random.rand() > self.epsilon:  # Epsilon-greedy approach for exploitation
            with torch.no_grad():
                # Model forward pass with state
                q_values = self.model(state)
                
                # Get the index of the action with the highest Q-value
                action_index = torch.argmax(q_values, dim=1).item()  # Assuming q_values shape is [1, action_size]

                # Return the action corresponding to the highest Q-value
                return action_index, action_values[action_index]

        else:  # Exploration
            action_index = random.randrange(self.action_size)
            return action_index, action_values[action_index]
            
    def replay(self):
        """
        Function to train the neural network on a single sample from memory.
        """
        self.train_step_counter += 1

        if len(self.memory) < self.replay_size or self.train_step_counter % 4 != 0:
            return  # Train only every 4th step and if enough samples

        # Sample a single experience from memory
        state, action, action_index, reward, next_state, done = random.choice(self.memory)
        
        # Convert the state and next_state to tensors
        state_tensor = torch.tensor(state, dtype=torch.float32).unsqueeze(0)
        next_state_tensor = torch.tensor(next_state, dtype=torch.float32).unsqueeze(0)

        # Compute Q-values for current and next state
        q_values = self.model(state_tensor)
        next_q_values = self.model(next_state_tensor)

        # Choose the best Q-value for next state
        max_next_q_value = next_q_values.max(dim=1)[0].detach()

        # Calculate target Q value
        Q_target = reward + (self.gamma * max_next_q_value * (1 - done))

        # Compute loss
        criterion = nn.HuberLoss()
        Q_expected = q_values[0, action_index]  # Select the Q-value for the taken action
        loss = criterion(Q_expected.unsqueeze(0), torch.tensor([Q_target], dtype=torch.float32))

        # Backpropagation
        self.optimizer.zero_grad()
        loss.backward()
        self.optimizer.step()

        # Update target network, if needed
        self.update_target_counter += 1
        if self.update_target_counter % 100000 == 0:
            self.target_model.load_state_dict(self.model.state_dict())

        # Update epsilon
        if self.epsilon > self.epsilon_min:
            self.epsilon *= self.epsilon_decay

    def load(self, name):
        """
        Function to load the model's weights.
        """
        self.model.load_state_dict(torch.load(name))

    def save(self, name):
        """
        Function to save the model's weights.
        """
        torch.save(self.model.state_dict(), name)

class DQNAgentLSTM:
    """
    This class represents the DQN agent.
    """
    def __init__(self, state_size, action_size, learning_rate=0.0001, gamma=0.95, batch_size=24, activation_fn=torch.relu):
        device = torch.device("mps" if torch.backends.mps.is_available() else "cpu")
        self.device = device
        self.state_size = state_size
        self.action_size = action_size
        self.memory = deque(maxlen=1000)
        self.gamma = gamma  # discount factor
        self.learning_rate = learning_rate
        self.model = LSTM_DQN(state_size, action_size, hidden_size=64, lstm_layers=2).to(device)
        self.target_model = LSTM_DQN(state_size, action_size, hidden_size=64, lstm_layers=2).to(device)
        
        self.optimizer = optim.Adam(self.model.parameters(), lr=self.learning_rate)
        self.epsilon = 1.0  # exploration rate
        self.epsilon_min = 0.01
        self.epsilon_decay = 0.995
        self.batch_size = batch_size

        self.train_step_counter = 0  # Counter to track training steps
        self.update_target_counter = 0  # Counter to track steps for updating target network


    def remember(self, state, action, action_index, reward, next_state, done):
        """
        Function to store a transition in memory.
        """
        self.memory.append((state, action, action_index, reward, next_state, done))

    def choose_action(self, state_sequence, hidden_state=None):
        """Returns actions for given sequence of states as per current policy."""
        
        # Discretize the action space into 100 steps
        action_values = np.linspace(-1, 1, self.action_size)

        if np.random.rand() > self.epsilon:  # Epsilon-greedy approach for exploitation
            with torch.no_grad():
                # Model forward pass with sequence of states
                q_values, hidden_state = self.model(state_sequence, hidden_state)

                # Get the index of the action with the highest Q-value
                action_index = np.argmax(q_values.cpu().data.numpy())

                # Return the action with the highest Q-value
                return action_index, action_values[action_index], hidden_state
        
        else:  # Exploration
            action_index = random.randrange(self.action_size)
            return action_index, action_values[action_index], hidden_state
        
    def replay(self, hidden_state=None):
        """
        Function to train the neural network on a batch of samples from memory.
        """
        self.train_step_counter += 1

        if len(self.memory) < self.batch_size or self.train_step_counter % 4 != 0:
            return  # Train only every 4th step and if enough samples

        minibatch = random.sample(self.memory, self.batch_size)
        
        # Convert sequences in minibatch to tensors and stack them
        state_sequences = torch.stack([torch.stack([torch.tensor(s, dtype=torch.float32) for s in m[0]]).unsqueeze(0) for m in minibatch])
        action_indices = torch.tensor([m[2] for m in minibatch], dtype=torch.int64).reshape(-1, 1).to(self.device)
        rewards = torch.tensor([m[3] for m in minibatch], dtype=torch.float32).to(self.device)
        next_state_sequences = torch.stack([torch.stack([torch.tensor(s, dtype=torch.float32) for s in m[4]]).unsqueeze(0) for m in minibatch])
        dones = torch.tensor([m[5] for m in minibatch], dtype=torch.float32).to(self.device)

        # Compute Q-values for current and next state sequences
        q_values, _ = self.model(state_sequences)
        next_q_values, _ = self.model(next_state_sequences)
        
        # Choose the best Q-value for next states
        max_next_q_values = next_q_values.max(dim=1)[0].detach()

        # Calculate target Q values
        Q_target = rewards + (self.gamma * max_next_q_values * (1 - dones))

        # Compute loss
        criterion = nn.HuberLoss()
        Q_expected = q_values.gather(1, action_indices)
        loss = criterion(Q_expected, Q_target.unsqueeze(1))

        # Backpropagation
        self.optimizer.zero_grad()
        loss.backward()
        self.optimizer.step()

        # Update target network, if needed
        self.update_target_counter += 1
        if self.update_target_counter % 100000 == 0:
            self.target_model.load_state_dict(self.model.state_dict())

        # Update epsilon
        if self.epsilon > self.epsilon_min:
            self.epsilon *= self.epsilon_decay

    def load(self, name):
        """
        Function to load the model's weights.
        """
        self.model.load_state_dict(torch.load(name))

    def save(self, name):
        """
        Function to save the model's weights.
        """
        torch.save(self.model.state_dict(), name)

class LSTM_DQN(nn.Module):
    """
    This function represents the LSTM neural network used in the DQN algorithm.
    """
    def __init__(self, state_size, action_size, hidden_size=64, lstm_layers=1):
        super(LSTM_DQN, self).__init__()
        self.action_size = action_size
        self.lstm = nn.LSTM(state_size, hidden_size, num_layers=lstm_layers, batch_first=True)
        self.fc = nn.Linear(hidden_size, action_size)
        self.hidden_size = hidden_size
        self.lstm_layers = lstm_layers

    def forward(self, state, hidden_state=None):
        """
        This function computes the forward pass of the neural network.
        """
        # If the state is 2D (no batch dimension), add a batch dimension
        if state.dim() == 2:
            state = state.unsqueeze(0)  # Add batch dimension

        batch_size = state.size(0)
        
        # Initialize hidden state if not provided
        if hidden_state is None:
            hidden_state = self.init_hidden(batch_size)
        else:
            # Adjust the hidden state batch size if necessary
            hidden_state = (hidden_state[0][:, :batch_size, :], hidden_state[1][:, :batch_size, :])

        lstm_out, hidden_state = self.lstm(state, hidden_state)
        lstm_out = lstm_out[:, -1, :]  # Take the output of the last time step
        action_values = self.fc(lstm_out)
        
        return action_values, hidden_state

    def init_hidden(self, batch_size):
        """
        This function initializes the hidden state.
        """
        device = torch.device("mps" if torch.backends.mps.is_available() else "cpu")
        weight = next(self.parameters()).data
        hidden = (weight.new_zeros(self.lstm_layers, batch_size, self.hidden_size).to(device),
                  weight.new_zeros(self.lstm_layers, batch_size, self.hidden_size).to(device))
        return hidden

class LSTM_PolicyNetwork(nn.Module):
    def __init__(self, state_size, action_size, hidden_size=64, lstm_layers=1):
        super(LSTM_PolicyNetwork, self).__init__()
        self.lstm = nn.LSTM(state_size, hidden_size, num_layers=lstm_layers, batch_first=True)
        self.fc_mean = nn.Linear(hidden_size, action_size)
        self.fc_log_std = nn.Linear(hidden_size, action_size)
        

    def forward(self, state, hidden_state=None):
        # state shape: (batch, sequence, features)
        if hidden_state is None:
            lstm_out, hidden_state = self.lstm(state)
        else:
            lstm_out, hidden_state = self.lstm(state, hidden_state)
        lstm_out = lstm_out[:, -1, :]  # Take the output of the last time step
        action_mean = self.fc_mean(lstm_out)  # Linear layer for mean
        action_log_std = self.fc_log_std(lstm_out)  # Linear layer for log_std
        return action_mean, action_log_std.exp(), hidden_state


    def init_hidden(self, device, batch_size):
        # Initializes the hidden state
        # This depends on the number of LSTM layers and whether it's bidirectional
        weight = next(self.parameters()).data
        hidden = (weight.new(self.lstm.num_layers, batch_size, self.lstm.hidden_size).zero_().to(device),
                  weight.new(self.lstm.num_layers, batch_size, self.lstm.hidden_size).zero_().to(device))
        return hidden<|MERGE_RESOLUTION|>--- conflicted
+++ resolved
@@ -156,17 +156,13 @@
             if action <= max_buy / 8.2:
                 shaped_reward += 40
             # Save the buy price
-<<<<<<< HEAD
             self.buys = np.append(self.buys, current_price)
-=======
-            self.buy_price = current_price
             # # If short EMA is less than long EMA, buying is encouraged
             # if ema_3 < ema_7:
             #     shaped_reward += 5
             # # If short EMA is less than long EMA, buying is discouraged
             # elif ema_3 > ema_7:
             #     shaped_reward -= 5
->>>>>>> 9851b88d
         # If action is selling
         elif action < 0:
             # Compute the maximum amount of energy that can be sold
@@ -174,19 +170,11 @@
             if 11 <= current_time <= 13 or 18 <= current_time <= 20:
                 shaped_reward += 5
             # If the agent sells at twice a higher price than the buy price
-<<<<<<< HEAD
             if buy_price and current_price >= 2 * buy_price:
                 shaped_reward += 200
             # If the agent sells at a lower price than the buy price
             if buy_price and current_price < 2 * buy_price:
                 shaped_reward -= 3 * buy_price / current_price
-=======
-            if current_price >= 2 * self.buy_price:
-                shaped_reward += 20
-            # If the agent sells at a higher price than the buy price
-            if current_price < self.buy_price:
-                shaped_reward -= 5
->>>>>>> 9851b88d
             # If the agent sells more than the maximum amount of energy that can be sold
             if action < max_sell:
                 shaped_reward -= 10 
@@ -197,12 +185,7 @@
             elif ema_3 > ema_7:
                 shaped_reward += 10
             # Save the sell price
-<<<<<<< HEAD
             self.buys = np.array([])
-=======
-            self.sell_price = current_price
-
->>>>>>> 9851b88d
         else:
             if (last_price < current_price < next_price) or (last_price > current_price > next_price):
                 shaped_reward += 1
