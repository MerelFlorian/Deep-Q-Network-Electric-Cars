import numpy as np
import random
from typing import Type, Tuple
import torch
import torch.nn as nn
import torch.optim as optim
import torch.nn.init as init
from collections import deque

class QLearningAgent:
    """
    Implements a simple tabular Q-learning agent for the electric car trading problem.
    """	
    def __init__(self, state_bins, action_bins, qtable_size, learning_rate=0.000001, discount_factor=0.01, epsilon=1, epsilon_decay=0.95, min_epsilon=0, max_battery=50, shape_weight = 1):
        self.state_bins = state_bins
        self.action_bins = action_bins
        self.max_battery = max_battery
        self.lr = learning_rate
        self.gamma = discount_factor
        self.epsilon = epsilon
        self.epsilon_decay = epsilon_decay
        self.min_epsilon = min_epsilon
        self.q_table = np.zeros(qtable_size)
        self.shape_weight = shape_weight
        self.buys = np.array([])
        self.sells = np.array([])
        self.buy_c = 0

    def discretize_state(self, state):
        """	
        Discretizes the state into a tuple of indices.
        """
        # Extract variables from state
        battery_level = state[0] * 25
        hour = state[2]
        price = state[1]

        # Discretize the state variables
        battery_idx = np.digitize(battery_level, self.state_bins[0]) - 1
        time_idx = np.digitize(hour, self.state_bins[1]) - 1
        # availability_idx = int(available)
        price_idx = np.digitize(price, self.state_bins[2]) - 1
        return battery_idx, time_idx, price_idx

    def discretize_action(self, action):
        """
        Discretizes the action into an index.
        """
        return np.digitize(action, self.action_bins) - 1

    def choose_action(self, state):
        """
        Chooses an action using epsilon-greedy.
        """
        # Ensure state is within valid range
        if not self.is_valid_state(state):
            return 0 
        
        # Choose random action with probability epsilon
        if np.random.random() < self.epsilon:
            return random.choice(self.action_bins)
        # Otherwise choose greedy action
        else:
            discretized_state = self.discretize_state(state)
            return self.action_bins[np.argmax(self.q_table[discretized_state])]

    def update(self, state, action, reward, next_state, last_price):
        """
        Updates the Q-table using Q-learning.
        """

        # Skip update if state is invalid
        if not self.is_valid_state(state) or not self.is_valid_state(next_state):
            return  
        
        # Discretize current state, next state, and action
        discretized_state = self.discretize_state(state)
        discretized_next_state = self.discretize_state(next_state)
        discretized_action = self.discretize_action(action)
        
        # Select best action for the next state
        best_next_action = np.argmax(self.q_table[discretized_next_state])

        # Reward shaping with increasing value
        shaped_reward = self.reward_shaping(state, next_state, action, last_price) * self.shape_weight
        
        # Calculate the TD target using the reward and Q-values of the next state, add reward shaping
        td_target = reward + shaped_reward + self.gamma * self.q_table[discretized_next_state + (best_next_action,)]
        
        # Calculate TD error
        td_error = td_target - self.q_table[discretized_state + (discretized_action,)]
        
        # Update Q-value using Q-learning update rule
        self.q_table[discretized_state + (discretized_action,)] += self.lr * td_error
        
    
    def update_epsilon(self):
        """Epsilon decay.

        Args:
            epsilon (_type_): The new epsilon value.
        """
        # Update epsilon value (exploration-exploitation tradeoff)
        self.epsilon = max(self.epsilon * self.epsilon_decay, self.min_epsilon)


    def is_valid_state(self, state):
        """"
        Checks if the state is valid.
        """
        # Get variables from state
        battery_level = state[0]
        hour = state[2]
        available = state[7]      
        # Implement logic to check if state is valid  
        return 0 <= battery_level <= self.max_battery and 1 <= hour <= 24 and 0 <= available <= 1
    
    def reward_shaping(self, state, next_state, action, last_price):
        """Shape the reward such that buying low and selling high is encouraged. 

        Args:
            state (list): The current state of the environment.
            next_state (list): The next state of the environment.
            action (float): The action taken at the current time step.

        Returns:
            float: The shaped reward.
        """
        # Initialize the shaped reward
        shaped_reward = 0

        # Get prices, time and features from states 
        current_price = state[1]
        current_time = state[2]
        next_price = next_state[1]
        ema_3 = state[8]
        ema_7 = state[9]

        buy_price = 0 if len(self.buys) == 0 else np.mean(self.buys)

        # If action is buying)
        if action > 0:
            # Compute the maximum amount of energy that can be bought
            max_buy = min(action, min(25,  (50 - state[0]) * 0.9)) / 25

            # If the agent buys between 3 am and 6 am 
            if 3 <= current_time <= 6:
                shaped_reward += 30
            # If the agent buys again but the price is 5% higher than the previous price
            if current_price > buy_price * 1.05:
                shaped_reward -= 10
            # If the agent buys more than the maximum amount of energy that can be bought
            if action > max_buy / 4.1:
                shaped_reward -= 10
            # If the agent buys between 1/8 and 1/2 of the maximum amount of energy that can be bought
            if action <= max_buy / 8.2:
                shaped_reward += 40
            # Save the buy price
            self.buys = np.append(self.buys, current_price)
<<<<<<< HEAD
=======
            # If short EMA is less than long EMA, buying is encouraged
            if ema_3 < ema_7:
                shaped_reward += 5
            # If short EMA is less than long EMA, buying is discouraged
            elif ema_3 > ema_7:
                shaped_reward -= 5
>>>>>>> 81618d9d
        # If action is selling
        elif action < 0:
            # Compute the maximum amount of energy that can be sold
            max_sell = max(action, -min(25, state[0] * 0.9)) / 25
            # If the agent sells at twice a higher price than the buy price
            if buy_price and current_price >= 2 * buy_price:
                shaped_reward += 160
            if buy_price and current_price < 2 * buy_price:
                shaped_reward -= 20
            # If the agent sells more than the maximum amount of energy that can be sold
            if action < max_sell:
                shaped_reward -= 10 
            # # If short EMA is less than long EMA, selling is discouraged
            # if ema_3 < ema_7:
            #     shaped_reward -= 5
            # # if Long EMA is less than short EMA, selling is encouraged
            # elif ema_3 > ema_7:
            #     shaped_reward += 10
            # Save the sell price
            self.buys = np.array([])
        else:
            if (last_price < current_price < next_price) or (last_price > current_price > next_price):
                shaped_reward += 1
            if (last_price > current_price < next_price) or (last_price < current_price > next_price):
                shaped_reward -= 2
        return shaped_reward
        
class EMA:
  """Implements an exponential moving average cross strategy
  """
  def __init__(self, len_short: int, len_long: int, max_battery: int) -> None:
      """ Initialises the EMA strategy.

      Args:
          len_short (int): The length of the short EMA (in hours).
          len_long (int): The length of the long EMA (in hours).
          max_battery (int): The maximum battery capacity of the electric car.
      """
      # Constants
      self.len_short = len_short
      self.len_long = len_long
      self.max_battery = max_battery
      
      # Parameters
      self.sl_cross = 0
      self.ls_cross = 0
      self.short_ema = None
      self.long_ema = None
      self.short_ema_history = np.array([])
      self.long_ema_history = np.array([])
      self.action = None
  
  def calculate_ema(self, price: float, window: int, history: Type[np.ndarray]) -> Tuple[float, Type[np.ndarray]]:
      """ Calculates an EMA given a price value, the window span, the previous ema value, and a smoothing factor.

      Args:
          price (float): The price of the asset for the current time step.
          window (int): The window span of the EMA.
          history (Type[np.ndarray]): The history of the EMA.

      Returns:
          Tuple[float, Type[np.ndarray]]]: The EMA value and the updated history.
      """
      # If the history is empty, return the price
      if len(history) < 1:
          return price
      else:
          new = price * (2 / (window + 1)) + history[-1] * (1 - (2 / (window + 1)))
          return new

  def choose_action(self, state: list) -> float:
      """ Chooses an action for the current time step.

      Args:
          state (list): The current state of the environment.

      Returns:
          float: The action to take in terms of kW to buy or sell.
      """
      # Update the EMAs
      self.short_ema = self.calculate_ema(state[1], self.len_short, self.short_ema_history)
      self.long_ema = self.calculate_ema(state[1], self.len_long, self.long_ema_history)

      # Append the EMAs to the history
      self.short_ema_history = np.append(self.short_ema_history, self.short_ema)
      self.long_ema_history = np.append(self.long_ema_history, self.long_ema)
      # Choose the action
      # If the long EMA has not been calculated yet buy the max amount possible
      if len(self.long_ema_history) < self.len_long and state[2] == 4:
          self.action = (self.max_battery - state[0])
      # If the short EMA is below the long EMA, buy
      elif self.short_ema < self.long_ema and len(self.long_ema_history) >= self.len_long:
          self.ls_cross = 0
          self.sl_cross += 1
          if self.sl_cross >= 1 and 3 <= state[2] <= 6:
            self.action = (self.max_battery - state[0]) / 8.2
      # If the short EMA is above the long EMA, sell
      elif self.short_ema > self.long_ema and len(self.long_ema_history) >= self.len_long:
          self.sl_cross = 0
          self.ls_cross += 1
          if self.ls_cross >= 1:
              self.action = -state[0] / 2
      # Otherwise, do nothing
      else:
          self.action = 0
          
      return self.action

class BuyLowSellHigh:
  """Implements a buy low sell high strategy
  """
  def __init__(self, max_battery: int) -> None:
      """ Initialises the buy low sell high strategy.

      Args:
          max_battery (int): The maximum battery capacity of the electric car.
      """
      # Constants
      self.max_battery = max_battery

      # Parameters
      self.new_day = False
      self.action = None
      self.buy = None
      self.counter = 0
      self.s_counter = 0
  
  def choose_action(self, state: list) -> float:
      """ Chooses an action for the current time step.

      Args:
          price (float): The price of the asset for the current time step.

      Returns:
          float: The action to take in terms of kW to buy or sell.
      """
      # Reset the day boolean if it is a new day
      self.action = 0   

      # Buy in the morning between 3 and 6
      if 3 <= state[2] <= 6:
          # If it is a new day, buy one seventh of the max battery
          self.action += (self.max_battery - state[0]) / 8.2
          # Append the action to the history (price)
          self.buy = state[1]
      # Sell in the evening if the price is greater than  twice the buy price
      elif self.buy and state[1] >= 2 * self.buy: 
          # Check if car available
          if state[7]:
              # Add hour to counter
              self.counter += 1
              # If the counter is greater than 4, sell
              if self.counter > 4:
                  # Set action to sell
                  self.action = -state[0]
                  # If battery level is less than 25/0.9, reset the counter
                  if state[0] - (25 / 0.9) < 1:
                      self.counter = 0
          # If car not available, sell
          else:
              self.action = -state[0]
          
      return self.action
  
class QNetwork(nn.Module):
    """
    This class represents the linear neural network used in the DQN algorithm.
    """
    def __init__(self, state_size, action_size, activation_fn=torch.relu):
        super(QNetwork, self).__init__()
        self.fc1 = nn.Linear(state_size, 256)
        self.fc2 = nn.Linear(256, 128)
        self.fc3 = nn.Linear(128, 64)
        self.fc4 = nn.Linear(64, 32)
        self.fc5 = nn.Linear(32, action_size)
        self.activation_fn = activation_fn

        # Apply He initialization
        init.kaiming_normal_(self.fc1.weight, mode='fan_in', nonlinearity=activation_fn.__name__)
        init.kaiming_normal_(self.fc2.weight, mode='fan_in', nonlinearity=activation_fn.__name__)
        init.kaiming_normal_(self.fc3.weight, mode='fan_in', nonlinearity=activation_fn.__name__)
        init.kaiming_normal_(self.fc4.weight, mode='fan_in', nonlinearity=activation_fn.__name__)
        init.kaiming_normal_(self.fc5.weight, mode='fan_in', nonlinearity='linear')

    def forward(self, state):
        """
        This function computes the forward pass of the neural network.
        """
        x = self.activation_fn(self.fc1(state))
        x = self.activation_fn(self.fc2(x))
        x = self.activation_fn(self.fc3(x))
        x = self.activation_fn(self.fc4(x))
        return self.fc5(x)

class DQNAgent_Linear:
    """
    This class represents the DQN agent.
    """
    def __init__(self, state_size, action_size, learning_rate=0.0001, gamma=0.95, activation_fn=torch.relu):
        self.state_size = state_size
        self.action_size = action_size
        self.memory = deque(maxlen=1000)
        self.gamma = gamma  # discount factor
        self.learning_rate = learning_rate
        self.model = QNetwork(state_size, action_size, activation_fn)
        self.target_model = QNetwork(state_size, action_size, activation_fn)
        
        self.optimizer = optim.Adam(self.model.parameters(), lr=self.learning_rate)
        self.epsilon = 1.0  # exploration rate
        self.epsilon_min = 0.01
        self.epsilon_decay = 0.995
        self.replay_size = 24
    
        self.train_step_counter = 0  # Counter to track training steps
        self.update_target_counter = 0  # Counter to track steps for updating target network


    def remember(self, state, action, action_index, reward, next_state, done):
        """
        Function to store a transition in memory.
        """
        self.memory.append((state, action, action_index, reward, next_state, done))

    def choose_action(self, state):
        """Returns actions for given sequence of states as per current policy."""
        
        # Discretize the action space into action_size steps
        action_values = np.linspace(-1, 1, self.action_size)

        # Convert state to Tensor if it's not already one
        if not isinstance(state, torch.Tensor):
            state = torch.tensor(state, dtype=torch.float32).unsqueeze(0)  # Add batch dimension

        if np.random.rand() > self.epsilon:  # Epsilon-greedy approach for exploitation
            with torch.no_grad():
                # Model forward pass with state
                q_values = self.model(state)
                
                # Get the index of the action with the highest Q-value
                action_index = torch.argmax(q_values, dim=1).item()  # Assuming q_values shape is [1, action_size]

                # Return the action corresponding to the highest Q-value
                return action_index, action_values[action_index]

        else:  # Exploration
            action_index = random.randrange(self.action_size)
            return action_index, action_values[action_index]
            
    def replay(self):
        """
        Function to train the neural network on a single sample from memory.
        """
        self.train_step_counter += 1

        if len(self.memory) < self.replay_size or self.train_step_counter % 4 != 0:
            return  # Train only every 4th step and if enough samples

        # Sample a single experience from memory
        state, action, action_index, reward, next_state, done = random.choice(self.memory)
        
        # Convert the state and next_state to tensors
        state_tensor = torch.tensor(state, dtype=torch.float32).unsqueeze(0)
        next_state_tensor = torch.tensor(next_state, dtype=torch.float32).unsqueeze(0)

        # Compute Q-values for current and next state
        q_values = self.model(state_tensor)
        next_q_values = self.model(next_state_tensor)

        # Choose the best Q-value for next state
        max_next_q_value = next_q_values.max(dim=1)[0].detach()

        # Calculate target Q value
        Q_target = reward + (self.gamma * max_next_q_value * (1 - done))

        # Compute loss
        criterion = nn.HuberLoss()
        Q_expected = q_values[0, action_index]  # Select the Q-value for the taken action
        loss = criterion(Q_expected.unsqueeze(0), torch.tensor([Q_target], dtype=torch.float32))

        # Backpropagation
        self.optimizer.zero_grad()
        loss.backward()
        self.optimizer.step()

        # Update target network, if needed
        self.update_target_counter += 1
        if self.update_target_counter % 100000 == 0:
            self.target_model.load_state_dict(self.model.state_dict())

        # Update epsilon
        if self.epsilon > self.epsilon_min:
            self.epsilon *= self.epsilon_decay

    def load(self, name):
        """
        Function to load the model's weights.
        """
        self.model.load_state_dict(torch.load(name))

    def save(self, name):
        """
        Function to save the model's weights.
        """
        torch.save(self.model.state_dict(), name)

class DQNAgentLSTM:
    """
    This class represents the DQN agent.
    """
    def __init__(self, state_size, action_size, learning_rate=0.0001, gamma=0.95, batch_size=24, activation_fn=torch.relu):
        device = torch.device("mps" if torch.backends.mps.is_available() else "cpu")
        self.device = device
        self.state_size = state_size
        self.action_size = action_size
        self.memory = deque(maxlen=1000)
        self.gamma = gamma  # discount factor
        self.learning_rate = learning_rate
        self.model = LSTM_DQN(state_size, action_size, hidden_size=64, lstm_layers=2).to(device)
        self.target_model = LSTM_DQN(state_size, action_size, hidden_size=64, lstm_layers=2).to(device)
        
        self.optimizer = optim.Adam(self.model.parameters(), lr=self.learning_rate)
        self.epsilon = 1.0  # exploration rate
        self.epsilon_min = 0.01
        self.epsilon_decay = 0.995
        self.batch_size = batch_size

        self.train_step_counter = 0  # Counter to track training steps
        self.update_target_counter = 0  # Counter to track steps for updating target network


    def remember(self, state, action, action_index, reward, next_state, done):
        """
        Function to store a transition in memory.
        """
        self.memory.append((state, action, action_index, reward, next_state, done))

    def choose_action(self, state_sequence, hidden_state=None):
        """Returns actions for given sequence of states as per current policy."""
        
        # Discretize the action space into 100 steps
        action_values = np.linspace(-1, 1, self.action_size)

        if np.random.rand() > self.epsilon:  # Epsilon-greedy approach for exploitation
            with torch.no_grad():
                # Model forward pass with sequence of states
                q_values, hidden_state = self.model(state_sequence, hidden_state)

                # Get the index of the action with the highest Q-value
                action_index = np.argmax(q_values.cpu().data.numpy())

                # Return the action with the highest Q-value
                return action_index, action_values[action_index], hidden_state
        
        else:  # Exploration
            action_index = random.randrange(self.action_size)
            return action_index, action_values[action_index], hidden_state
        
    def replay(self, hidden_state=None):
        """
        Function to train the neural network on a batch of samples from memory.
        """
        self.train_step_counter += 1

        if len(self.memory) < self.batch_size or self.train_step_counter % 4 != 0:
            return  # Train only every 4th step and if enough samples

        minibatch = random.sample(self.memory, self.batch_size)
        
        # Convert sequences in minibatch to tensors and stack them
        state_sequences = torch.stack([torch.stack([torch.tensor(s, dtype=torch.float32) for s in m[0]]).unsqueeze(0) for m in minibatch])
        action_indices = torch.tensor([m[2] for m in minibatch], dtype=torch.int64).reshape(-1, 1).to(self.device)
        rewards = torch.tensor([m[3] for m in minibatch], dtype=torch.float32).to(self.device)
        next_state_sequences = torch.stack([torch.stack([torch.tensor(s, dtype=torch.float32) for s in m[4]]).unsqueeze(0) for m in minibatch])
        dones = torch.tensor([m[5] for m in minibatch], dtype=torch.float32).to(self.device)

        # Compute Q-values for current and next state sequences
        q_values, _ = self.model(state_sequences)
        next_q_values, _ = self.model(next_state_sequences)
        
        # Choose the best Q-value for next states
        max_next_q_values = next_q_values.max(dim=1)[0].detach()

        # Calculate target Q values
        Q_target = rewards + (self.gamma * max_next_q_values * (1 - dones))

        # Compute loss
        criterion = nn.HuberLoss()
        Q_expected = q_values.gather(1, action_indices)
        loss = criterion(Q_expected, Q_target.unsqueeze(1))

        # Backpropagation
        self.optimizer.zero_grad()
        loss.backward()
        self.optimizer.step()

        # Update target network, if needed
        self.update_target_counter += 1
        if self.update_target_counter % 100000 == 0:
            self.target_model.load_state_dict(self.model.state_dict())

        # Update epsilon
        if self.epsilon > self.epsilon_min:
            self.epsilon *= self.epsilon_decay

    def load(self, name):
        """
        Function to load the model's weights.
        """
        self.model.load_state_dict(torch.load(name))

    def save(self, name):
        """
        Function to save the model's weights.
        """
        torch.save(self.model.state_dict(), name)

class LSTM_DQN(nn.Module):
    """
    This function represents the LSTM neural network used in the DQN algorithm.
    """
    def __init__(self, state_size, action_size, hidden_size=64, lstm_layers=1):
        super(LSTM_DQN, self).__init__()
        self.action_size = action_size
        self.lstm = nn.LSTM(state_size, hidden_size, num_layers=lstm_layers, batch_first=True)
        self.fc = nn.Linear(hidden_size, action_size)
        self.hidden_size = hidden_size
        self.lstm_layers = lstm_layers

    def forward(self, state, hidden_state=None):
        """
        This function computes the forward pass of the neural network.
        """
        # If the state is 2D (no batch dimension), add a batch dimension
        if state.dim() == 2:
            state = state.unsqueeze(0)  # Add batch dimension

        batch_size = state.size(0)
        
        # Initialize hidden state if not provided
        if hidden_state is None:
            hidden_state = self.init_hidden(batch_size)
        else:
            # Adjust the hidden state batch size if necessary
            hidden_state = (hidden_state[0][:, :batch_size, :], hidden_state[1][:, :batch_size, :])

        lstm_out, hidden_state = self.lstm(state, hidden_state)
        lstm_out = lstm_out[:, -1, :]  # Take the output of the last time step
        action_values = self.fc(lstm_out)
        
        return action_values, hidden_state

    def init_hidden(self, batch_size):
        """
        This function initializes the hidden state.
        """
        device = torch.device("mps" if torch.backends.mps.is_available() else "cpu")
        weight = next(self.parameters()).data
        hidden = (weight.new_zeros(self.lstm_layers, batch_size, self.hidden_size).to(device),
                  weight.new_zeros(self.lstm_layers, batch_size, self.hidden_size).to(device))
        return hidden

class LSTM_PolicyNetwork(nn.Module):
    def __init__(self, state_size, action_size, hidden_size=64, lstm_layers=1):
        super(LSTM_PolicyNetwork, self).__init__()
        self.lstm = nn.LSTM(state_size, hidden_size, num_layers=lstm_layers, batch_first=True)
        self.fc_mean = nn.Linear(hidden_size, action_size)
        self.fc_log_std = nn.Linear(hidden_size, action_size)
        

    def forward(self, state, hidden_state=None):
        # state shape: (batch, sequence, features)
        if hidden_state is None:
            lstm_out, hidden_state = self.lstm(state)
        else:
            lstm_out, hidden_state = self.lstm(state, hidden_state)
        lstm_out = lstm_out[:, -1, :]  # Take the output of the last time step
        action_mean = self.fc_mean(lstm_out)  # Linear layer for mean
        action_log_std = self.fc_log_std(lstm_out)  # Linear layer for log_std
        return action_mean, action_log_std.exp(), hidden_state


    def init_hidden(self, device, batch_size):
        # Initializes the hidden state
        # This depends on the number of LSTM layers and whether it's bidirectional
        weight = next(self.parameters()).data
        hidden = (weight.new(self.lstm.num_layers, batch_size, self.lstm.hidden_size).zero_().to(device),
                  weight.new(self.lstm.num_layers, batch_size, self.lstm.hidden_size).zero_().to(device))
        return hidden<|MERGE_RESOLUTION|>--- conflicted
+++ resolved
@@ -157,15 +157,6 @@
                 shaped_reward += 40
             # Save the buy price
             self.buys = np.append(self.buys, current_price)
-<<<<<<< HEAD
-=======
-            # If short EMA is less than long EMA, buying is encouraged
-            if ema_3 < ema_7:
-                shaped_reward += 5
-            # If short EMA is less than long EMA, buying is discouraged
-            elif ema_3 > ema_7:
-                shaped_reward -= 5
->>>>>>> 81618d9d
         # If action is selling
         elif action < 0:
             # Compute the maximum amount of energy that can be sold
