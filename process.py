--- conflicted
+++ resolved
@@ -4,7 +4,6 @@
 PATH = "data/train.xlsx"
 SAVE_TO = "data/features.xlsx"
 
-<<<<<<< HEAD
 def compute_ma(data: dict, df: pd.DataFrame, min: int, max: int) -> dict:
     """ Computes the moving average of the data and adds it to a dictionary of columns.
 
@@ -31,8 +30,6 @@
 
     return data
 
-def main(path: str, save_to: str) -> None:
-=======
 def season(month: int) -> int:
     if month in [1, 2, 12]:
         return 1
@@ -50,21 +47,9 @@
         return 0
     
 def main(path: str, save_to:str) -> None:
->>>>>>> fe136a69
     # Load the dataset
     df = clean_data(path)
-    new_data = {}
 
-    # Compute the moving averages
-    new_data = compute_ma(new_data, df, 3, 13)
-
-    # Create a new DataFrame
-    new_df = pd.concat(new_data.values(), axis=1)
-
-<<<<<<< HEAD
-    # Save the new_df to a new excel file
-    new_df.to_excel(save_to, index=False)
-=======
     # Convert 'date' column to DateTime
     df['date'] = pd.to_datetime(df['date'])
 
@@ -98,7 +83,6 @@
         'Std': hourly_prices_series.rolling(window=len(hourly_prices_series), min_periods=1).std()[:len(df)],
         'Var': hourly_prices_series.rolling(window=len(hourly_prices_series), min_periods=1).var()[:len(df)],
     }
->>>>>>> fe136a69
 
     # Add the features to the DataFrame
     for feature in features:
@@ -107,7 +91,13 @@
     # Drop the NaN values
     new_df = new_df.dropna()
 
-    # Save the DataFrame to an Excel file
+    # Compute the moving averages
+    new_data = compute_ma(new_data, df, 3, 13)
+
+    # Create a new DataFrame
+    new_df = pd.concat(new_data.values(), axis=1)
+
+    # Save the new_df to a new excel file
     new_df.to_excel(save_to, index=False)
 
 if __name__ == "__main__":
