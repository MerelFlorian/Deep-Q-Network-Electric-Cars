--- conflicted
+++ resolved
@@ -42,10 +42,7 @@
 
     # Load validation data into the environment
     test_env = Electric_Car("data/validate.xlsx", "data/f_val.xlsx")
-<<<<<<< HEAD
 
-=======
->>>>>>> 5e016aa5
     validation_reward = train_qlearning(env, agent, num_episodes, test_env, model_save_path=f"models/Qlearning/room")
 
     # # Write trial results to CSV
@@ -138,6 +135,8 @@
             early_stopping_counter += 1
             print(f"Early stopping counter: {early_stopping_counter}")
 
+        prev = validation_reward
+
         # Check for early stopping
         if early_stopping_counter >= patience:
             print(f"Early stopping at episode {episode} due to lack of improvement in validation reward.")
